import json
import math
import heapq
<<<<<<< HEAD
import random
=======
>>>>>>> b01cbfdd
import torch

from llmastar.env.search import env, plotting
from llmastar.model import ChatGPT, Llama3, Qwen, RAG
from llmastar.utils import is_lines_collision, list_parse
<<<<<<< HEAD
from .prompt import *
from .historical_examples import HISTORICAL_EXAMPLES
=======
>>>>>>> b01cbfdd

class LLMAStar:
    """LLM-A* algorithm with cost + heuristics as the priority."""
    
    GPT_METHOD_PARSE = "PARSE"
    GPT_METHOD_LLMASTAR = "LLM-A*"

<<<<<<< HEAD
    def __init__(self, llm='gpt', prompt='standard', device=None, use_rag=True):
=======
    def __init__(self, llm='qwen', variant='Qwen2.5-7B-Instruct', prompt='standard', device=None, use_rag=False, dataset_path='dataset_sft/environment_50_30.json'):
>>>>>>> b01cbfdd
        if device is None:
            device=torch.device("cuda:0")
        self.llm = llm
        self.prompt_type = prompt
        self.use_rag = use_rag
        
        # Initialize RAG if enabled
        if self.use_rag:
            self.rag = RAG(dataset_path=dataset_path)
        
        assert self.prompt_type in ['standard', 'cot', 'repe'], "Invalid prompt type. Choose 'standard', 'cot', or 'repe'."
        
        if self.llm == 'gpt':
            self.parser = ChatGPT(method=self.GPT_METHOD_PARSE)
            self.model = ChatGPT(method=self.GPT_METHOD_LLMASTAR)
        elif self.llm == 'llama':
            self.model = Llama3(device=device, variant=variant)
        elif self.llm == 'qwen':
            self.model = Qwen(device=device, variant=variant)
        else:
<<<<<<< HEAD
            raise ValueError("Invalid LLM model. Choose 'gpt' or 'llama'.")
        
        assert prompt in ['standard', 'cot', 'repe'], "Invalid prompt type. Choose 'standard', 'cot', or 'repe'."
        self.prompt = prompt
        self.use_rag = use_rag

    def _calculate_similarity(self, example, start, goal, horizontal_barriers, vertical_barriers):
        """Calculate similarity between current problem and historical example."""
        # Barrier count similarity
        h_barrier_diff = abs(len(horizontal_barriers) - len(example["horizontal_barriers"]))
        v_barrier_diff = abs(len(vertical_barriers) - len(example["vertical_barriers"]))
        barrier_similarity = 1.0 / (1.0 + h_barrier_diff + v_barrier_diff)
        
        # Start/goal distance similarity
        example_distance = math.hypot(example["goal"][0] - example["start"][0], example["goal"][1] - example["start"][1])
        current_distance = math.hypot(goal[0] - start[0], goal[1] - start[1])
        distance_ratio = min(example_distance, current_distance) / max(example_distance, current_distance)
        
        # Combined similarity score (weighted average)
        return 0.7 * barrier_similarity + 0.3 * distance_ratio

    def _retrieve_relevant_examples(self, start, goal, horizontal_barriers, vertical_barriers):
        """Retrieve relevant historical examples based on similarity to current problem."""
        if not self.use_rag or not HISTORICAL_EXAMPLES:
            return None
        
        # Calculate similarity scores for all examples
        similarities = [
            (i, self._calculate_similarity(example, start, goal, horizontal_barriers, vertical_barriers))
            for i, example in enumerate(HISTORICAL_EXAMPLES)
        ]
        
        # Sort by similarity score (descending)
        similarities.sort(key=lambda x: x[1], reverse=True)
        
        # Return the most similar example
        return HISTORICAL_EXAMPLES[similarities[0][0]]
=======
            raise ValueError("Invalid LLM model. Choose 'gpt', 'llama', or 'qwen'.")
>>>>>>> b01cbfdd

    def _parse_query(self, query):
        """Parse input query using the specified LLM model."""
        if isinstance(query, str):
            if self.llm == 'gpt':
                response = self.parser.chat(query)
                print(response)
                return json.loads(response)
            elif self.llm == 'llama':
                response = self.model.ask(self.model.get_prompt("parse", query=query))
                print(response)
                return json.loads(response)
            elif self.llm == 'qwen':
                response = self.model.ask(self.model.get_prompt("parse", query=query))
                print(response)
                return json.loads(response)
            else:
                raise ValueError("Invalid LLM model.")
        return query

    def _initialize_parameters(self, input_data):
        """Initialize environment parameters from input data."""
        self.s_start = tuple(input_data['start'])
        self.s_goal = tuple(input_data['goal'])
        self.horizontal_barriers = input_data['horizontal_barriers']
        self.vertical_barriers = input_data['vertical_barriers']
        self.range_x = input_data['range_x']
        self.range_y = input_data['range_y']
        self.Env = env.Env(self.range_x[1], self.range_y[1], self.horizontal_barriers, self.vertical_barriers)
        self.plot = plotting.Plotting(self.s_start, self.s_goal, self.Env)
        # Adjust range limits
        self.range_x[1] -= 1
        self.range_y[1] -= 1
        self.u_set = self.Env.motions
        self.obs = self.Env.obs
        self.OPEN = []
        self.CLOSED = []
        self.PARENT = dict()
        self.g = dict()

    def _initialize_llm_paths(self):
        """Initialize paths using LLM suggestions."""
        start, goal = list(self.s_start), list(self.s_goal)
<<<<<<< HEAD
        query = self._generate_llm_query(start, goal, self.horizontal_barriers, self.vertical_barriers)
=======
        prompt_params = {
            'start': start, 
            'goal': goal,
            'horizontal_barriers': self.horizontal_barriers,
            'vertical_barriers': self.vertical_barriers
        }

        # Enhance prompt with RAG if enabled
        rag_examples = ""
        if self.use_rag:
            # Create a query dict for RAG
            rag_query = {
                'start': start,
                'goal': goal,
                'horizontal_barriers': self.horizontal_barriers,
                'vertical_barriers': self.vertical_barriers,
                'range_x': self.range_x,
                'range_y': self.range_y,
                'start_goal': [
                    {
                        'start': start,
                        'goal': goal,
                        # Use waypoints_intelligent key for RAG similarity
                    }
                ]
            }
            
            # Retrieve similar examples
            examples = self.rag.retrieve_examples(rag_query, top_k=3)
            
            # Format examples for the prompt
            if examples:
                rag_examples = self.rag.format_examples_for_prompt(examples)
                print("RAG examples found:", len(examples))
                print("RAGGGG:", rag_examples)
            else:
                print("No RAG examples found")
>>>>>>> b01cbfdd

        if self.llm == 'gpt':
            # For GPT, we need to manually format the prompt
            from llmastar.model.prompts.gpt_prompts import GPT_PROMPTS
            query = GPT_PROMPTS[self.prompt_type].format(**prompt_params)
            
            # Add RAG examples if available
            if self.use_rag and rag_examples:
                query = query + rag_examples
                
            response = self.model.ask(prompt=query, max_tokens=1000)
        elif self.llm == 'llama':
            # For Llama, we use the get_prompt method
            prompt = self.model.get_prompt(self.prompt_type, **prompt_params)
            
            # Add RAG examples if available
            if self.use_rag and rag_examples:
                prompt_parts = prompt.split("<|eot_id|>")
                # Insert RAG examples before the last assistant part
                if len(prompt_parts) >= 3:
                    prompt_parts[-2] = prompt_parts[-2] + rag_examples
                    prompt = "<|eot_id|>".join(prompt_parts)
                
            response = self.model.ask(prompt)
        elif self.llm == 'qwen':
            # For Qwen, we use the get_prompt method
            prompt = self.model.get_prompt(self.prompt_type, **prompt_params)
            
            # Add RAG examples if available
            if self.use_rag and rag_examples:
                prompt_parts = prompt.split("<|eot_id|>")
                # Insert RAG examples before the last assistant part
                if len(prompt_parts) >= 3:
                    prompt_parts[-2] = prompt_parts[-2] + rag_examples
                    prompt = "<|eot_id|>".join(prompt_parts)
                
            response = self.model.ask(prompt)
        else:
            raise ValueError("Invalid LLM model.")

        nodes = list_parse(response)
        self.target_list = self._filter_valid_nodes(nodes)

        if not self.target_list or self.target_list[0] != self.s_start:
            self.target_list.insert(0, self.s_start)
        if not self.target_list or self.target_list[-1] != self.s_goal:
            self.target_list.append(self.s_goal)
        print(self.target_list)
        self.i = 1
        self.s_target = self.target_list[1]
        print(self.target_list[0], self.s_target)

<<<<<<< HEAD
    def _generate_llm_query(self, start, goal, horizontal_barriers, vertical_barriers):
        """Generate the query for the LLM with RAG."""
        retrieved_example = self._retrieve_relevant_examples(start, goal, horizontal_barriers, vertical_barriers)
        
        if self.llm == 'gpt':
            if retrieved_example and self.use_rag:
                return gpt_prompt_rag[self.prompt].format(
                    start=start,
                    goal=goal,
                    horizontal_barriers=horizontal_barriers,
                    vertical_barriers=vertical_barriers,
                    retrieved_barrier=retrieved_example["barrier_description"],
                    retrieved_path=retrieved_example["path_description"]
                )
            else:
                return gpt_prompt[self.prompt].format(
                    start=start,
                    goal=goal,
                    horizontal_barriers=horizontal_barriers,
                    vertical_barriers=vertical_barriers
                )
        elif self.llm == 'llama':
            if retrieved_example and self.use_rag:
                return llama_prompt_rag[self.prompt].format(
                    start=start,
                    goal=goal,
                    horizontal_barriers=horizontal_barriers,
                    vertical_barriers=vertical_barriers,
                    retrieved_barrier=retrieved_example["barrier_description"],
                    retrieved_path=retrieved_example["path_description"]
                )
            else:
                return llama_prompt[self.prompt].format(
                    start=start,
                    goal=goal,
                    horizontal_barriers=horizontal_barriers,
                    vertical_barriers=vertical_barriers
                )

=======
>>>>>>> b01cbfdd
    def _filter_valid_nodes(self, nodes):
        """Filter out invalid nodes based on environment constraints."""
        return [(node[0], node[1]) for node in nodes
                if (node[0], node[1]) not in self.obs
                and self.range_x[0] + 1 < node[0] < self.range_x[1] - 1
                and self.range_y[0] + 1 < node[1] < self.range_y[1] - 1]

    def searching(self, query, filepath='temp.png'):
        """
        A* searching algorithm.
        :return: Path and search metrics.
        """
        self.filepath = filepath
        print(query)
        input_data = self._parse_query(query)
        self._initialize_parameters(input_data)
        self._initialize_llm_paths()
        
        self.PARENT[self.s_start] = self.s_start
        self.g[self.s_start] = 0
        heapq.heappush(self.OPEN, (self.f_value(self.s_start), self.s_start))

        while self.OPEN:
            _, s = heapq.heappop(self.OPEN)
            self.CLOSED.append(s)

            if s == self.s_goal:  # stop condition
                break

            for s_n in self.get_neighbor(s):
                if s_n == self.s_target and self.s_goal != self.s_target :
                    self._update_target()
                    self._update_queue()
                    print(s_n, self.s_target)
                    
                if s_n in self.CLOSED:
                    continue

                new_cost = self.g[s] + self.cost(s, s_n)
                if s_n not in self.g:
                    self.g[s_n] = math.inf
                    
                if new_cost < self.g[s_n]:  # conditions for updating Cost
                    self.g[s_n] = new_cost
                    self.PARENT[s_n] = s
                    heapq.heappush(self.OPEN, (self.f_value(s_n), s_n))

        path = self.extract_path(self.PARENT)
        visited = self.CLOSED
        result = {
            "operation": len(self.CLOSED),
            "storage": len(self.g),
            "length": sum(self._euclidean_distance(path[i], path[i+1]) for i in range(len(path)-1)),
            "llm_output": self.target_list
        }
        print(result)
        self.plot.animation_with_waypoints(path, visited, self.target_list, True, "LLM-A*", self.filepath)
        return result

    @staticmethod
    def _euclidean_distance(p1, p2):
        return math.sqrt((p1[0] - p2[0])**2 + (p1[1] - p2[1])**2)

    def _update_queue(self):
        queue = []
        for _, s in self.OPEN:
            heapq.heappush(queue, (self.f_value(s), s))
        self.OPEN = queue

    def _update_target(self):
        """Update the current target in the path."""
        self.i += 1
        if self.i < len(self.target_list):
            self.s_target = self.target_list[self.i]

    def get_neighbor(self, s):
        """Find neighbors of state s that are not in obstacles."""
        return [(s[0] + u[0], s[1] + u[1]) for u in self.u_set]

    def cost(self, s_start, s_goal):
        """Calculate cost for the motion from s_start to s_goal."""
        return math.inf if self.is_collision(s_start, s_goal) else math.hypot(s_goal[0] - s_start[0], s_goal[1] - s_start[1])

    def is_collision(self, s_start, s_end):
        """Check if the line segment (s_start, s_end) collides with any barriers."""
        line1 = [s_start, s_end]
        return any(is_lines_collision(line1, [[h[1], h[0]], [h[2], h[0]]]) for h in self.horizontal_barriers) or \
                any(is_lines_collision(line1, [[v[0], v[1]], [v[0], v[2]]]) for v in self.vertical_barriers) or \
                any(is_lines_collision(line1, [[x, self.range_y[0]], [x, self.range_y[1]]]) for x in self.range_x) or \
                any(is_lines_collision(line1, [[self.range_x[0], y], [self.range_x[1], y]]) for y in self.range_y)

    def f_value(self, s):
        """Compute the f-value for state s."""
        return self.g[s] + self.heuristic(s)

    def extract_path(self, PARENT):
        """Extract the path based on the PARENT set."""
        path = [self.s_goal]
        while path[-1] != self.s_start:
            path.append(PARENT[path[-1]])
        return path[::-1]

    def heuristic(self, s):
        """Calculate heuristic value."""
        return math.hypot(self.s_goal[0] - s[0], self.s_goal[1] - s[1]) + math.hypot(self.s_target[0] - s[0], self.s_target[1] - s[1])
<|MERGE_RESOLUTION|>--- conflicted
+++ resolved
@@ -1,20 +1,11 @@
 import json
 import math
 import heapq
-<<<<<<< HEAD
-import random
-=======
->>>>>>> b01cbfdd
 import torch
 
 from llmastar.env.search import env, plotting
 from llmastar.model import ChatGPT, Llama3, Qwen, RAG
 from llmastar.utils import is_lines_collision, list_parse
-<<<<<<< HEAD
-from .prompt import *
-from .historical_examples import HISTORICAL_EXAMPLES
-=======
->>>>>>> b01cbfdd
 
 class LLMAStar:
     """LLM-A* algorithm with cost + heuristics as the priority."""
@@ -22,11 +13,7 @@
     GPT_METHOD_PARSE = "PARSE"
     GPT_METHOD_LLMASTAR = "LLM-A*"
 
-<<<<<<< HEAD
-    def __init__(self, llm='gpt', prompt='standard', device=None, use_rag=True):
-=======
     def __init__(self, llm='qwen', variant='Qwen2.5-7B-Instruct', prompt='standard', device=None, use_rag=False, dataset_path='dataset_sft/environment_50_30.json'):
->>>>>>> b01cbfdd
         if device is None:
             device=torch.device("cuda:0")
         self.llm = llm
@@ -47,47 +34,7 @@
         elif self.llm == 'qwen':
             self.model = Qwen(device=device, variant=variant)
         else:
-<<<<<<< HEAD
-            raise ValueError("Invalid LLM model. Choose 'gpt' or 'llama'.")
-        
-        assert prompt in ['standard', 'cot', 'repe'], "Invalid prompt type. Choose 'standard', 'cot', or 'repe'."
-        self.prompt = prompt
-        self.use_rag = use_rag
-
-    def _calculate_similarity(self, example, start, goal, horizontal_barriers, vertical_barriers):
-        """Calculate similarity between current problem and historical example."""
-        # Barrier count similarity
-        h_barrier_diff = abs(len(horizontal_barriers) - len(example["horizontal_barriers"]))
-        v_barrier_diff = abs(len(vertical_barriers) - len(example["vertical_barriers"]))
-        barrier_similarity = 1.0 / (1.0 + h_barrier_diff + v_barrier_diff)
-        
-        # Start/goal distance similarity
-        example_distance = math.hypot(example["goal"][0] - example["start"][0], example["goal"][1] - example["start"][1])
-        current_distance = math.hypot(goal[0] - start[0], goal[1] - start[1])
-        distance_ratio = min(example_distance, current_distance) / max(example_distance, current_distance)
-        
-        # Combined similarity score (weighted average)
-        return 0.7 * barrier_similarity + 0.3 * distance_ratio
-
-    def _retrieve_relevant_examples(self, start, goal, horizontal_barriers, vertical_barriers):
-        """Retrieve relevant historical examples based on similarity to current problem."""
-        if not self.use_rag or not HISTORICAL_EXAMPLES:
-            return None
-        
-        # Calculate similarity scores for all examples
-        similarities = [
-            (i, self._calculate_similarity(example, start, goal, horizontal_barriers, vertical_barriers))
-            for i, example in enumerate(HISTORICAL_EXAMPLES)
-        ]
-        
-        # Sort by similarity score (descending)
-        similarities.sort(key=lambda x: x[1], reverse=True)
-        
-        # Return the most similar example
-        return HISTORICAL_EXAMPLES[similarities[0][0]]
-=======
             raise ValueError("Invalid LLM model. Choose 'gpt', 'llama', or 'qwen'.")
->>>>>>> b01cbfdd
 
     def _parse_query(self, query):
         """Parse input query using the specified LLM model."""
@@ -131,9 +78,6 @@
     def _initialize_llm_paths(self):
         """Initialize paths using LLM suggestions."""
         start, goal = list(self.s_start), list(self.s_goal)
-<<<<<<< HEAD
-        query = self._generate_llm_query(start, goal, self.horizontal_barriers, self.vertical_barriers)
-=======
         prompt_params = {
             'start': start, 
             'goal': goal,
@@ -171,7 +115,6 @@
                 print("RAGGGG:", rag_examples)
             else:
                 print("No RAG examples found")
->>>>>>> b01cbfdd
 
         if self.llm == 'gpt':
             # For GPT, we need to manually format the prompt
@@ -224,48 +167,6 @@
         self.s_target = self.target_list[1]
         print(self.target_list[0], self.s_target)
 
-<<<<<<< HEAD
-    def _generate_llm_query(self, start, goal, horizontal_barriers, vertical_barriers):
-        """Generate the query for the LLM with RAG."""
-        retrieved_example = self._retrieve_relevant_examples(start, goal, horizontal_barriers, vertical_barriers)
-        
-        if self.llm == 'gpt':
-            if retrieved_example and self.use_rag:
-                return gpt_prompt_rag[self.prompt].format(
-                    start=start,
-                    goal=goal,
-                    horizontal_barriers=horizontal_barriers,
-                    vertical_barriers=vertical_barriers,
-                    retrieved_barrier=retrieved_example["barrier_description"],
-                    retrieved_path=retrieved_example["path_description"]
-                )
-            else:
-                return gpt_prompt[self.prompt].format(
-                    start=start,
-                    goal=goal,
-                    horizontal_barriers=horizontal_barriers,
-                    vertical_barriers=vertical_barriers
-                )
-        elif self.llm == 'llama':
-            if retrieved_example and self.use_rag:
-                return llama_prompt_rag[self.prompt].format(
-                    start=start,
-                    goal=goal,
-                    horizontal_barriers=horizontal_barriers,
-                    vertical_barriers=vertical_barriers,
-                    retrieved_barrier=retrieved_example["barrier_description"],
-                    retrieved_path=retrieved_example["path_description"]
-                )
-            else:
-                return llama_prompt[self.prompt].format(
-                    start=start,
-                    goal=goal,
-                    horizontal_barriers=horizontal_barriers,
-                    vertical_barriers=vertical_barriers
-                )
-
-=======
->>>>>>> b01cbfdd
     def _filter_valid_nodes(self, nodes):
         """Filter out invalid nodes based on environment constraints."""
         return [(node[0], node[1]) for node in nodes

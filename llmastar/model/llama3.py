--- conflicted
+++ resolved
@@ -1,9 +1,6 @@
 import transformers
 import torch
-<<<<<<< HEAD
-=======
 from .prompts.llama_prompts import PARSE_LLAMA, LLAMA_PROMPTS
->>>>>>> b01cbfdd
 
 class Llama3:
   def __init__(self, variant="Llama-3.2-3B-Instruct", device=None):
